from typing import List, Optional
from uuid import UUID as UUIDType
import json
import logging
from fastapi import HTTPException, status

from sqlalchemy import func
from sqlalchemy.ext.asyncio import AsyncSession
from sqlalchemy import select, delete, and_
from sqlalchemy.exc import IntegrityError
from sqlalchemy.orm import selectinload
import redis.asyncio as redis

from realtime_messaging.models.chat_room import (
    ChatRoom,
    ChatRoomCreate,
    PublicRoomSummary,
<<<<<<< HEAD
    RoomWithDetails,
=======
    RoomPreview,
>>>>>>> 4bf27944
)
from realtime_messaging.models.room_participant import RoomParticipant
from realtime_messaging.models.user import User
from realtime_messaging.models.notification import (
    Notification,
    NotificationType,
    NotificationStatus,
)
from realtime_messaging.services.user_service import UserService
from realtime_messaging.config import settings
from realtime_messaging.exceptions import (
    InternalServerError,
    NotFoundError,
    ForbiddenError,
)
from .common import PaginationParams
from realtime_messaging import messages as msg

# Redis client for caching
redis_client = redis.from_url(settings.redis_url)

logger = logging.getLogger(__name__)


class RoomService:
    """Service class for room management operations."""

    @staticmethod
    async def create_room(
        session: AsyncSession, room_data: ChatRoomCreate, creator_id: UUIDType
    ) -> ChatRoom:
        """Create a new chat room and add creator as first participant."""
        try:
            # Validate room name
            name = room_data.name.strip() if room_data.name else ""
            if not name:
                raise HTTPException(
                    status_code=status.HTTP_400_BAD_REQUEST,
                    detail="Room name cannot be empty",
                )

            if len(name) > 100:
                raise HTTPException(
                    status_code=status.HTTP_400_BAD_REQUEST,
                    detail="Room name must be 100 characters or less",
                )

            # Create the room
            room = ChatRoom(
                creator_id=creator_id,
                name=name,
                description=(
                    room_data.description.strip() if room_data.description else None
                ),
                is_private=room_data.is_private,
                max_participants=room_data.max_participants,
                avatar_url=room_data.avatar_url,
                settings=room_data.settings or {},
            )

            session.add(room)
            await session.flush()  # Get the room_id before committing

            # Add creator as first participant
            participant = RoomParticipant(room_id=room.room_id, user_id=creator_id)
            session.add(participant)

            await session.commit()
            await session.refresh(room)

            return room

        except IntegrityError as e:
            await session.rollback()
            logger.error(f"IntegrityError while creating room: {str(e)}")
            raise InternalServerError("Failed to create room due to database error")

    @staticmethod
    async def get_room_details(
        session: AsyncSession, room_id: UUIDType, user_id: UUIDType
    ) -> RoomWithDetails:
        """Get a room by ID."""
        room = await RoomService.get_room(session, room_id)
        if not room:
            raise NotFoundError(detail=msg.ERROR_ROOM_NOT_FOUND)

        # Check if user is a participant
        is_participant = await RoomService.is_user_participant(
            session, room_id, user_id
        )
        if not is_participant:
            raise ForbiddenError(detail=msg.ERROR_NOT_PARTICIPANT)

        room_details = await RoomService.get_room_with_participant_count(
            session, room_id, room
        )
        return RoomWithDetails(**room_details)

    @staticmethod
    async def get_room(session: AsyncSession, room_id: UUIDType) -> Optional[ChatRoom]:
        """Get a room by ID."""
        stmt = select(ChatRoom).where(ChatRoom.room_id == room_id)
        result = await session.execute(stmt)
        return result.scalar_one_or_none()

    @staticmethod
    async def get_public_rooms(
        session: AsyncSession, pagination: PaginationParams
    ) -> tuple[List[PublicRoomSummary], int]:
        """
        Asynchronously retrieve a paginated list of public chat rooms and
        the total count of all public rooms.
        """

        count_stmt = select(func.count(ChatRoom.room_id)).where(
            ChatRoom.is_private == False
        )
        total_result = await session.execute(count_stmt)
        total_count = total_result.scalar() or 0

        # Main query with pagination and participant count
        stmt = (
            select(
                ChatRoom.room_id,
                ChatRoom.name,
                ChatRoom.description,
                ChatRoom.max_participants,
                ChatRoom.avatar_url,
                ChatRoom.created_at,
                User.username.label("creator_username"),
                func.count(RoomParticipant.user_id).label("participant_count"),
            )
            .join(User, ChatRoom.creator_id == User.user_id)
            .outerjoin(RoomParticipant, RoomParticipant.room_id == ChatRoom.room_id)
            .where(ChatRoom.is_private == False)
            .group_by(
                ChatRoom.room_id,
                ChatRoom.name,
                ChatRoom.description,
                ChatRoom.max_participants,
                ChatRoom.avatar_url,
                ChatRoom.created_at,
                User.username,
            )
            .order_by(
                func.count(RoomParticipant.user_id).desc(),
                ChatRoom.created_at.desc(),
            )
        )

        # Apply pagination
        if pagination.limit:
            stmt = stmt.limit(pagination.limit)
        if pagination.offset:
            stmt = stmt.offset(pagination.offset)

        result = await session.execute(stmt)

        public_room_summaries = []
        for (
            room_id,
            name,
            description,
            max_participants,
            avatar_url,
            created_at,
            creator_username,
            participant_count,
        ) in result.all():
            public_room_summaries.append(
                PublicRoomSummary(
                    room_id=room_id,
                    name=name,
                    description=description,
                    participant_count=participant_count,
                    max_participants=max_participants,
                    avatar_url=avatar_url,
                    created_at=created_at,
                    creator_username=creator_username,
                )
            )

        return public_room_summaries, total_count

    @staticmethod
    async def get_room_preview(
        session: AsyncSession, room_id: UUIDType, user_id: UUIDType
    ) -> Optional[RoomPreview]:
        """Get a detailed preview of a room for join decision."""
        room = await RoomService.get_room(session, room_id)
        if not room:
            return None

        # Count participants
        stmt = select(func.count(RoomParticipant.user_id)).where(
            RoomParticipant.room_id == room_id
        )
        result = await session.execute(stmt)
        participant_count = result.scalar() or 0

        creator_name: User = await UserService.get_user_by_id(session, room.creator_id)

        is_user_participant = await RoomService.is_user_participant(
            session, room_id, user_id
        )
        can_join = not room.is_private and (
            room.max_participants is None or participant_count < room.max_participants
        )

        return RoomPreview(
            room_id=room.room_id,
            name=room.name,
            creator_username=creator_name.username if creator_name else "Unknown",
            description=room.description,
            avatar_url=room.avatar_url,
            created_at=room.created_at,
            participant_count=participant_count,
            max_participants=room.max_participants,
            is_user_participant=is_user_participant,
            can_join=can_join,
        )

    @staticmethod
    async def get_user_rooms(
        session: AsyncSession, user_id: UUIDType
    ) -> List[ChatRoom]:
        """Get all rooms that a user is a participant in."""
        stmt = (
            select(ChatRoom)
            .join(RoomParticipant)
            .where(RoomParticipant.user_id == user_id)
            .order_by(ChatRoom.created_at.desc())
        )
        result = await session.execute(stmt)
        return result.scalars().all()

    @staticmethod
    async def is_user_participant(
        session: AsyncSession, room_id: UUIDType, user_id: UUIDType
    ) -> bool:
        """Check if a user is a participant in a room."""
        stmt = select(RoomParticipant).where(
            and_(RoomParticipant.room_id == room_id, RoomParticipant.user_id == user_id)
        )
        result = await session.execute(stmt)
        return result.scalar_one_or_none() is not None

    @staticmethod
    async def join_room(
        session: AsyncSession, room_id: UUIDType, user_id: UUIDType
    ) -> bool:
        """Add a user to a room as a participant."""
        try:
            # Check if room exists
            room = await RoomService.get_room(session, room_id)
            if not room:
                raise ValueError("Room not found")

            # Check if user is already a participant
            if await RoomService.is_user_participant(session, room_id, user_id):
                return True  # Already a participant

            # Add user as participant
            participant = RoomParticipant(room_id=room_id, user_id=user_id)
            session.add(participant)
            await session.commit()

            # Clear cached participants for this room
            await redis_client.delete(f"room_participants:{room_id}")

            return True

        except IntegrityError as e:
            await session.rollback()
            # raise ValueError("Failed to join room")
            if "unique constraint failed" in str(e.orig):
                raise ValueError("User is already a participant")
            else:
                raise ValueError("Failed to join room due to database error")

    @staticmethod
    async def leave_room(
        session: AsyncSession, room_id: UUIDType, user_id: UUIDType
    ) -> bool:
        """Remove a user from a room."""
        try:
            # Check if user is a participant
            if not await RoomService.is_user_participant(session, room_id, user_id):
                return False

            # Remove participant
            stmt = delete(RoomParticipant).where(
                and_(
                    RoomParticipant.room_id == room_id,
                    RoomParticipant.user_id == user_id,
                )
            )
            result = await session.execute(stmt)
            await session.commit()

            # Clear cached participants for this room
            await redis_client.delete(f"room_participants:{room_id}")

            return result.rowcount > 0

        except Exception as e:
            await session.rollback()
            raise ValueError(f"Unexpected error while leaving room: {str(e)}")

    @staticmethod
    async def get_room_participants(
        session: AsyncSession, room_id: UUIDType, use_cache: bool = True
    ) -> List[dict]:
        """Get all participants in a room with their user details."""
        cache_key = f"room_participants:{room_id}"

        # Try to get from cache first
        if use_cache:
            cached = await redis_client.get(cache_key)
            if cached:
                try:
                    return json.loads(cached)
                except json.JSONDecodeError:
                    pass

        # Get from database
        stmt = (
            select(RoomParticipant, User)
            .join(User, RoomParticipant.user_id == User.user_id)
            .where(RoomParticipant.room_id == room_id)
            .order_by(RoomParticipant.joined_at.asc())
        )

        result = await session.execute(stmt)
        participants = []

        for participant, user in result.all():
            participant_data = {
                "user_id": str(user.user_id),
                "username": user.username,
                "display_name": user.display_name,
                "profile_picture_url": user.profile_picture_url,
                "joined_at": participant.joined_at.isoformat(),
            }
            participants.append(participant_data)

        # Cache the result for 5 minutes
        if use_cache and participants:
            await redis_client.setex(
                cache_key, 300, json.dumps(participants)  # 5 minutes
            )

        return participants

    @staticmethod
    async def invite_user_to_room(
        session: AsyncSession,
        room_id: UUIDType,
        inviter_id: UUIDType,
        invitee_email: str,
    ) -> bool:
        """Invite a user to a room by email and create a notification."""
        try:
            # Check if room exists and inviter is a participant
            room = await RoomService.get_room(session, room_id)
            if not room:
                raise ValueError("Room not found")

            if not await RoomService.is_user_participant(session, room_id, inviter_id):
                raise ValueError("You must be a participant to invite others")

            # Get invitee user by email
            invitee = await UserService.get_user_by_email(session, invitee_email)
            if not invitee:
                raise ValueError("User not found")

            # Check if invitee is already a participant
            if await RoomService.is_user_participant(session, room_id, invitee.user_id):
                raise ValueError("User is already a participant")

            # Get inviter details for the notification
            inviter = await UserService.get_user_by_id(session, inviter_id)

            # Create notification
            notification = Notification(
                user_id=invitee.user_id,
                type=NotificationType.ROOM_INVITATION,
                content=json.dumps(
                    {
                        "room_id": str(room_id),
                        "room_name": room.name,
                        "inviter_id": str(inviter_id),
                        "inviter_username": inviter.username if inviter else "Unknown",
                        "inviter_display_name": (
                            inviter.display_name if inviter else "Unknown User"
                        ),
                    }
                ),
                status=NotificationStatus.PENDING,
            )

            session.add(notification)
            await session.commit()

            # TODO: Publish to RabbitMQ for async processing
            # This would be implemented when we add the notification worker

            return True

        except ValueError:
            raise
        except Exception as e:
            await session.rollback()
            raise ValueError(f"Failed to send invitation: {str(e)}")

    @staticmethod
    async def get_room_with_participant_count(
        session: AsyncSession, room_id: UUIDType, room: ChatRoom = None
    ) -> Optional[dict]:
        """Get room details with participant count."""
        if room is None:
            room = await RoomService.get_room(session, room_id)

        # Count participants
        stmt = select(func.count(RoomParticipant.user_id)).where(
            RoomParticipant.room_id == room_id
        )
        result = await session.execute(stmt)
        participant_count = result.scalar() or 0

        return {
            "room_id": str(room.room_id),
            "name": room.name,
            "creator_id": str(room.creator_id),
            "created_at": room.created_at.isoformat(),
            "participant_count": participant_count,
        }

    @staticmethod
    async def update_room(
        session: AsyncSession, room_id: UUIDType, user_id: UUIDType, room_data: dict
    ) -> Optional[ChatRoom]:
        """Update room details (only creator can update)."""
        try:
            room = await RoomService.get_room(session, room_id)
            if not room:
                return None

            # Only creator can update room
            if room.creator_id != user_id:
                raise ValueError("Only room creator can update room details")

            # Update room name if provided
            if "name" in room_data and room_data["name"]:
                room.name = room_data["name"].strip()

            await session.commit()
            await session.refresh(room)

            return room

        except IntegrityError as e:
            await session.rollback()
            raise ValueError(f"Failed to update room due to database error: {str(e)}")
        except Exception as e:
            await session.rollback()
            raise ValueError(f"Unexpected error while updating room: {str(e)}")

    @staticmethod
    async def delete_room(
        session: AsyncSession, room_id: UUIDType, user_id: UUIDType
    ) -> bool:
        """Delete a room (only creator can delete)."""
        try:
            room = await RoomService.get_room(session, room_id)
            if not room:
                return False

            # Only creator can delete room
            if room.creator_id != user_id:
                raise ValueError("Only room creator can delete room")

            # Delete room (participants will be deleted due to CASCADE)
            await session.delete(room)
            await session.commit()

            # Clear cached data
            await redis_client.delete(f"room_participants:{room_id}")

            return True

        except Exception as e:
            await session.rollback()
            raise ValueError(f"Unexpected error while deleting room: {str(e)}")<|MERGE_RESOLUTION|>--- conflicted
+++ resolved
@@ -15,11 +15,8 @@
     ChatRoom,
     ChatRoomCreate,
     PublicRoomSummary,
-<<<<<<< HEAD
     RoomWithDetails,
-=======
     RoomPreview,
->>>>>>> 4bf27944
 )
 from realtime_messaging.models.room_participant import RoomParticipant
 from realtime_messaging.models.user import User
